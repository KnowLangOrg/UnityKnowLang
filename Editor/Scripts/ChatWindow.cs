using System;
using System.IO;
using System.Collections.Generic;
using UnityEditor;
using UnityEngine;
using UnityEngine.UIElements;
using System.Threading.Tasks;

namespace UnityKnowLang.Editor
{
    public class ChatWindow : EditorWindow
    {
        [SerializeField] private List<ChatMessage> chatHistory = new List<ChatMessage>();
        [SerializeField] private bool serviceConnected = false;
        [SerializeField] private string serviceStatus = "Disconnected";
        [SerializeField] private string currentQuery = "";
        
        #region Properties
        private ScrollView chatScrollView;
        private TextField messageInput;
        private Button sendButton;
        private Label statusLabel;
        private VisualElement chatContainer;
        private KnowLangServerManger serviceManager;
        private ServiceClient serviceClient;
        private ServiceStatusIndicator statusIndicator;
        // Track current streaming message for updates
        private ChatMessage currentStreamingMessage;
        private VisualElement currentStreamingElement;
        #endregion
        
        [MenuItem("Window/UnityKnowLang/Chat Interface")]
        public static void ShowWindow()
        {
            ChatWindow window = GetWindow<ChatWindow>();
            window.titleContent = new GUIContent("Python Chat Interface");
            window.minSize = new Vector2(400, 300);
            window.maxSize = new Vector2(1200, 800);
        }

        #region UI Components Creation
        public void CreateGUI()
        {
            // Initialize service manager if not already done
            if (serviceManager == null)
            {
                InitializeServiceManager();
            }
            
            // Create main container
            var mainContainer = new VisualElement();
            mainContainer.style.flexGrow = 1;
            rootVisualElement.Add(mainContainer);
            
            // Create header with status and controls
            CreateHeader(mainContainer);
            
            // Create chat area
            CreateChatArea(mainContainer);
            
            // Create input area
            CreateInputArea(mainContainer);
            
            // Restore chat history
            RestoreChatHistory();
            
            // Auto-start service if configured
            var settings = KnowLangSettings.LoadSettings();
            if (settings.autoStartService && !serviceManager.IsRunning)
            {
                _ = StartServiceAsync();
            }
        }

        private void CreateHeader(VisualElement parent)
        {
            void HeaderStyling(VisualElement header)
            {
                header.style.flexDirection = FlexDirection.Row;
                header.style.justifyContent = Justify.Center;
                header.style.minHeight = 50;
                header.style.paddingBottom = 8;
                header.style.paddingTop = 8;
                header.style.paddingLeft = 10;
                header.style.paddingRight = 10;
                header.style.borderBottomWidth = 1;
                header.style.borderBottomColor = Color.gray;
                header.style.flexWrap = Wrap.Wrap; // Allow wrapping on small screens
            }
            void CreateStatusIndicator(VisualElement header)
            {
                statusIndicator = new ServiceStatusIndicator();
                statusIndicator.SetServiceManager(serviceManager);
                statusIndicator.style.flexGrow = 1;
                statusIndicator.style.minWidth = 200; // Ensure enough space for status + button
                statusIndicator.style.marginRight = 8; // Space before other buttons
                header.Add(statusIndicator);
            }
            void CreateSettingsButton(VisualElement header)
            {
                var settingsButton = new Button(() => SettingsWindow.ShowWindow())
                {
                    text = "Settings"
                };
                // Responsive button sizing
                settingsButton.style.minWidth = 60;
                settingsButton.style.maxWidth = 100;
                settingsButton.style.height = 28;
                settingsButton.style.flexShrink = 1;
                settingsButton.style.marginLeft = 3;
                header.Add(settingsButton);
            }

            void CreateParseButton(VisualElement header)
            {
                var parseButton = new Button(ParseProject)
                {
                    text = "Parse Project"
                };
                // Responsive button sizing
                parseButton.style.minWidth = 70;
                parseButton.style.maxWidth = 120;
                parseButton.style.height = 28;
                parseButton.style.flexShrink = 1;
                parseButton.style.marginLeft = 3;
                header.Add(parseButton);
            }

            void CreateClearChatButton(VisualElement header)
            {
                var clearChatButton = new Button(() => {
                    chatHistory.Clear();
                    chatContainer.Clear();
                })
                {
                    text = "Clear History"
                };
                // Responsive button sizing
                clearChatButton.style.minWidth = 70;
                clearChatButton.style.maxWidth = 120;
                clearChatButton.style.height = 28;
                clearChatButton.style.flexShrink = 1;
                clearChatButton.style.marginLeft = 3;
                header.Add(clearChatButton);
            }

            var header = new VisualElement();
            HeaderStyling(header);
            CreateStatusIndicator(header);
            CreateSettingsButton(header);
            CreateParseButton(header);
            CreateClearChatButton(header);

            parent.Add(header);
        }
        
        private void CreateChatArea(VisualElement parent)
        {
            // Chat container with scroll view
            chatScrollView = new ScrollView(ScrollViewMode.Vertical);
            chatScrollView.style.flexGrow = 1;
            chatScrollView.style.marginLeft = 10;
            chatScrollView.style.marginRight = 10;
            chatScrollView.style.marginTop = 10;
            chatScrollView.style.borderBottomWidth = 1;
            chatScrollView.style.borderBottomColor = Color.gray;
            
            chatContainer = new VisualElement();
            chatContainer.style.flexGrow = 1;
            chatScrollView.Add(chatContainer);
            
            parent.Add(chatScrollView);
        }
            
            private void CreateInputArea(VisualElement parent)
            {
                var inputContainer = new VisualElement();
                inputContainer.style.flexDirection = FlexDirection.Row;
                inputContainer.style.minHeight = 60;
                inputContainer.style.marginTop = 10;
                inputContainer.style.paddingLeft = 10;
                inputContainer.style.paddingRight = 10;

                // Message input field
                messageInput = new TextField();
                messageInput.multiline = true;
                messageInput.style.flexGrow = 1;
                messageInput.style.minHeight = 40;
                messageInput.style.marginRight = 10;
                messageInput.value = currentQuery;
                messageInput.style.alignSelf = Align.Stretch; // Height!
                messageInput.RegisterValueChangedCallback(evt => currentQuery = evt.newValue);

                // Handle Enter key
                messageInput.RegisterCallback<KeyDownEvent>(OnMessageInputKeyDown);

                inputContainer.Add(messageInput);

                // Send button
                sendButton = new Button(SendMessage)
                {
                    text = "Send"
                };
                sendButton.style.width = 80;
                sendButton.style.minHeight = 20;
                sendButton.style.alignSelf = Align.Stretch; // Height!
                sendButton.SetEnabled(serviceConnected && !string.IsNullOrWhiteSpace(currentQuery));

                inputContainer.Add(sendButton);

                parent.Add(inputContainer);
            }
            #endregion
            
            #region Hnadle Server Streaming Response 
            private void OnServerMessageReceived(StreamingChatResult result)
            {
                // Update existing streaming message or create new one
                if (currentStreamingMessage != null && currentStreamingElement != null)
                {
                    UpdateStreamingMessage(result);
                }
                else
                {
                    CreateStreamingMessage(result);
                }
            }

            private void CreateStreamingMessage(StreamingChatResult result)
            {
                currentStreamingMessage = new ChatMessage
                {
                    content = result.progress_message,
                    isUser = false,
                    timestamp = DateTime.Now,
                    chatStatus = result.status,
                    isProgress = true,
                    title = GetStatusTitle(result.status)
                };
                
                currentStreamingElement = CreateMessageElement(currentStreamingMessage);
                chatContainer.Add(currentStreamingElement);
                
                chatHistory.Add(currentStreamingMessage);
                ScrollToBottom();
            }
            
            // NEW: Update existing streaming message
            private void UpdateStreamingMessage(StreamingChatResult result)
            {
                if (result.status == ChatStatus.COMPLETE)
                {
                    // Replace with final message
                    chatContainer.Remove(currentStreamingElement);
                    chatHistory.Remove(currentStreamingMessage);

                    var finalMessage = new ChatMessage
                    {
                        content = result.answer,
                        isUser = false,
                        timestamp = DateTime.Now,
                        chatStatus = ChatStatus.COMPLETE,
                        codeContexts = ExtractCodeContexts(result.retrieved_context),
                        title = "💻 Code Analysis Result"
                    };

                    AddChatMessage(finalMessage);

                    currentStreamingMessage = null;
                    currentStreamingElement = null;
                }
                else
                {
                    // Update progress message
                    currentStreamingMessage.content = result.progress_message;
                    currentStreamingMessage.chatStatus = result.status;
                    currentStreamingMessage.title = GetStatusTitle(result.status);

                    // Update UI element
                    UpdateMessageElement(currentStreamingElement, currentStreamingMessage);
                }
            }

            #endregion
            #region UI Event Handlers
            private void OnMessageInputKeyDown(KeyDownEvent evt)
            {
                // Send message on Ctrl+Enter or Cmd+Enter
                if ((evt.ctrlKey || evt.commandKey) && evt.keyCode == KeyCode.Return)
                {
                    SendMessage();
                    evt.StopPropagation();
                }
            }

            
            private async void SendMessage()
            {
                string message = messageInput.text.Trim();
                if (string.IsNullOrEmpty(message) || !serviceManager.IsRunning)
                    return;

                // Clear input
                currentQuery = "";
                messageInput.value = "";

                // Add user message to chat
                AddChatMessage(new ChatMessage
                {
                    content = message,
                    isUser = true,
                    timestamp = DateTime.Now
                });

                // Disable send button during processing
                SetSendButtonEnabled(false);

                try
                {
                    await serviceClient.StreamChatAsync(message, OnServerMessageReceived);
                }
                catch (Exception ex)
                {
                    // Add error message
                    AddChatMessage(new ChatMessage
                    {
                        content = $"❌ Error: {ex.Message}",
                        isUser = false,
                        timestamp = DateTime.Now,
                        isError = true
                    });

                    Debug.LogError($"Chat error: {ex}");
                }
                finally
                {
                    SetSendButtonEnabled(true);
                }
            }
            
            private async void ParseProject()
            {
                if (!serviceManager.IsRunning)
                {
                    AddSystemMessage("❌ Service is not running. Please connect first.");
                    return;
                }

                try
                {
                    // Get the Unity project's Assets folder path
                    string assetsPath = Application.dataPath;
                    
                    AddSystemMessage($"🔄 Starting project parse for: {assetsPath}");
                    Debug.Log($"ParseProject: Assets path = {assetsPath}");
                    
                    // Create the request using proper class instead of anonymous object
                    var parseRequest = new ParseProjectRequest(assetsPath);
                    
                    Debug.Log($"ParseProject: Calling API with request = {Newtonsoft.Json.JsonConvert.SerializeObject(parseRequest)}");
                    
                    // Call the parse endpoint with correct path
                    var result = await serviceClient.PostAsync<object>("/parse", parseRequest);
                    
                    AddSystemMessage("✅ Project parsing completed successfully!");
                    Debug.Log($"ParseProject: Success - {result}");
                }
                catch (Exception ex)
                {
                    AddSystemMessage($"❌ Failed to parse project: {ex.Message}");
                    Debug.LogError($"Parse project error: {ex}");
                }
            }
            #endregion
            
            #region Chat Interface UI methods
            private void AddChatMessage(ChatMessage message)
            {
                chatHistory.Add(message);
                
                var messageElement = CreateMessageElement(message);
                chatContainer.Add(messageElement);
                
                ScrollToBottom();
            }
            
            private VisualElement CreateMessageElement(ChatMessage message)
            {
                var messageContainer = new VisualElement();
                messageContainer.style.marginBottom = 15;
                messageContainer.style.paddingLeft = 10;
                messageContainer.style.paddingRight = 10;
                
                // Message header with enhanced styling
                CreateMessageHeader(messageContainer, message);
                
                // Message content with code context support
                CreateMessageContent(messageContainer, message);
                
                // Add code contexts if available
                if (message.codeContexts != null && message.codeContexts.Count > 0)
                {
                    CreateCodeContextSection(messageContainer, message.codeContexts);
                }
                
                return messageContainer;
            }
            
            // NEW: Create enhanced message header
            private void CreateMessageHeader(VisualElement container, ChatMessage message)
            {
                var header = new VisualElement();
                header.style.flexDirection = FlexDirection.Row;
                header.style.marginBottom = 8;
                header.style.alignItems = Align.Center;
                
                // Status icon and sender
                string statusIcon = GetStatusIcon(message);
                string senderText = message.isUser ? "You" : (message.isSystem ? "System" : "Assistant");
                
                var senderLabel = new Label($"{statusIcon} {senderText}");
                senderLabel.style.fontSize = 14;
                
                // Color based on message type
                if (message.isUser)
                    senderLabel.style.color = new Color(0.2f, 0.6f, 1f);
                else if (message.isSystem)
                    senderLabel.style.color = new Color(0.8f, 0.8f, 0.2f);
                else if (message.isProgress)
                    senderLabel.style.color = new Color(1f, 0.6f, 0.2f);
                else
                    senderLabel.style.color = new Color(0.2f, 0.8f, 0.2f);
                    
                header.Add(senderLabel);
                
                // Title if available
                if (!string.IsNullOrEmpty(message.title))
                {
                    var titleLabel = new Label($"• {message.title}");
                    titleLabel.style.fontSize = 12;
                    titleLabel.style.color = Color.gray;
                    titleLabel.style.marginLeft = 10;
                    header.Add(titleLabel);
                }
                
                // Spacer
                var spacer = new VisualElement();
                spacer.style.flexGrow = 1;
                header.Add(spacer);
                
                // Timestamp
                var timestampLabel = new Label(message.timestamp.ToString("HH:mm:ss"));
                timestampLabel.style.fontSize = 10;
                timestampLabel.style.color = Color.gray;
                header.Add(timestampLabel);
                
                container.Add(header);
            }
            
            // NEW: Create enhanced message content
            private void CreateMessageContent(VisualElement container, ChatMessage message)
            {
<<<<<<< HEAD
                var contentContainer = new VisualElement();
                contentContainer.style.paddingLeft = 15;
                contentContainer.style.paddingRight = 10;
                contentContainer.style.paddingTop = 8;
                contentContainer.style.paddingBottom = 8;
                
                // Set background colors based on message type
                if (message.isUser)
                    contentContainer.style.backgroundColor = new Color(0.2f, 0.4f, 0.8f, 0.15f);
                else if (message.isSystem)
                    contentContainer.style.backgroundColor = new Color(0.8f, 0.8f, 0.2f, 0.15f);
                else if (message.isProgress)
                    contentContainer.style.backgroundColor = new Color(1f, 0.6f, 0.2f, 0.15f);
                else
                    contentContainer.style.backgroundColor = new Color(0.2f, 0.8f, 0.2f, 0.15f);
                
                if (message.isError)
                {
                    contentContainer.style.backgroundColor = new Color(1f, 0.2f, 0.2f, 0.15f);
                    contentContainer.style.borderLeftWidth = 4;
                    contentContainer.style.borderLeftColor = Color.red;
                }
                
                // Message content
                var contentLabel = new Label(message.content);
                contentLabel.style.whiteSpace = WhiteSpace.Normal;
                contentLabel.style.fontSize = 13;
                
                if (message.isError)
                    contentLabel.style.color = new Color(0.8f, 0.2f, 0.2f);
                else if (message.isProgress)
                    contentLabel.style.color = new Color(0.6f, 0.6f, 0.6f);
=======
                AddSystemMessage("🔄 Starting project parsing...");
                
                // Send empty object instead of null to satisfy FastAPI's body requirement
                var result = await serviceClient.PostAsync<object>("/parse", new { });
>>>>>>> 733f6e7b
                
                contentContainer.Add(contentLabel);
                container.Add(contentContainer);
            }

            private VisualElement CreateCodeContextItem(CodeContext context, int index)
            {
                string extension = Path.GetExtension(context.filePath).ToLower();
                
                if (extension == ".asset")
                    return CreateAssetLink(context, index);
                else
                    return CreateCodeContextFoldout(context, index);
            }

            private VisualElement CreateAssetLink(CodeContext context, int index)
            {
                var container = new VisualElement();
                container.style.marginBottom = 5;
                container.style.marginLeft = 18;

                var linkLabel = new Label($"{index}. {context.GetTitle()}");

                linkLabel.RegisterCallback<ClickEvent>(evt => {
                    // Open in Unity Editor
                    var asset = AssetDatabase.LoadAssetAtPath<UnityEngine.Object>("Assets/" + context.filePath);
                    if (asset != null)
                    {
                        AssetDatabase.OpenAsset(asset);
                    }
                });

                linkLabel.style.color = new Color(0.7f, 0.9f, 1f);
                
                container.Add(linkLabel);
                return container;
            }
            
            private void CreateCodeContextSection(VisualElement container, List<CodeContext> codeContexts)
            {
                var codeSection = new VisualElement();
                codeSection.style.marginTop = 10;
                codeSection.style.paddingLeft = 15;
                
                // Section header
                var sectionHeaderLabel = new Label($"📄 Code Context ({codeContexts.Count} files)");
                sectionHeaderLabel.style.fontSize = 14;
                sectionHeaderLabel.style.color = new Color(0.7f, 0.9f, 1f);
                sectionHeaderLabel.style.marginBottom = 10;
                codeSection.Add(sectionHeaderLabel);
                
                // Create individual foldout for each code context
                for (int i = 0; i < codeContexts.Count; i++)
                {
                    var context = codeContexts[i];
                    var contextFoldout = CreateCodeContextItem(context, i + 1);
                    codeSection.Add(contextFoldout);
                }
                
                container.Add(codeSection);
            }
            
            // NEW: Create individual foldout for each code context
            private Foldout CreateCodeContextFoldout(CodeContext context, int index)
            {
                var foldout = new Foldout();
                foldout.text = $"{index}. {context.GetTitle()}";
                foldout.value = false; // Collapsed by default to save space
                foldout.style.fontSize = 12;
                foldout.style.marginBottom = 5;
                
                // Create the code block content
                var codeBlock = CreateCodeBlock(context);
                foldout.Add(codeBlock);
                
                return foldout;
            }
            
            // NEW: Create individual code block with syntax highlighting
            private VisualElement CreateCodeBlock(CodeContext context)
            {
                var blockContainer = new VisualElement();
                blockContainer.style.marginBottom = 10;
                blockContainer.style.marginTop = 5;
                blockContainer.style.backgroundColor = new Color(0.1f, 0.1f, 0.1f, 0.8f);
                blockContainer.style.paddingLeft = 10;
                blockContainer.style.paddingRight = 10;
                blockContainer.style.paddingTop = 8;
                blockContainer.style.paddingBottom = 8;
                
                // File path info (smaller, since it's already in the foldout title)
                var fileInfo = new Label($"Lines {context.startLine}-{context.endLine}");
                fileInfo.style.fontSize = 10;
                fileInfo.style.color = new Color(0.6f, 0.6f, 0.6f);
                fileInfo.style.marginBottom = 8;
                blockContainer.Add(fileInfo);
                
                // Code content
                var codeLabel = new Label(context.code);
                codeLabel.style.whiteSpace = WhiteSpace.Normal;
                codeLabel.style.fontSize = 11;
                codeLabel.style.color = new Color(0.9f, 0.9f, 0.9f);
                blockContainer.Add(codeLabel);
                
                return blockContainer;
            }
            
            // NEW: Update existing message element
            private void UpdateMessageElement(VisualElement element, ChatMessage message)
            {
                // Find and update content label
                var labels = element.Query<Label>().ToList();
                if (labels.Count > 2) // Skip header labels
                {
                    labels[2].text = message.content; // Content label is typically the 3rd label
                }
            }
            
            // NEW: Helper methods for status handling
            private string GetStatusIcon(ChatMessage message)
            {
                if (message.isUser) return "👤";
                if (message.isSystem) return "⚙️";
                if (message.isError) return "❌";
                
                return message.chatStatus switch
                {
                    ChatStatus.STARTING => "🔄",
                    ChatStatus.RETRIEVING => "🔍",
                    ChatStatus.ANSWERING => "💭",
                    ChatStatus.COMPLETE => "✅",
                    ChatStatus.ERROR => "❌",
                    _ => "🤖"
                };
            }
            
            private string GetStatusTitle(ChatStatus status)
            {
                return status switch
                {
                    ChatStatus.STARTING => "Starting Analysis",
                    ChatStatus.RETRIEVING => "Searching Codebase",
                    ChatStatus.ANSWERING => "Generating Response",
                    ChatStatus.COMPLETE => "Analysis Complete",
                    ChatStatus.ERROR => "Error Occurred",
                    _ => "Processing"
                };
            }

            private List<CodeContext> ExtractCodeContexts(List<SearchResult> searchResults)
            {
                if (searchResults == null) return new List<CodeContext>();
                
                var contexts = new List<CodeContext>();
                foreach (var result in searchResults)
                {
                    contexts.Add(new CodeContext
                    {
                        filePath = result.metadata.ContainsKey("file_path") ? result.metadata["file_path"].ToString() : "Unknown",
                        startLine = result.metadata.ContainsKey("start_line") ? Convert.ToInt32(result.metadata["start_line"]) : 0,
                        endLine = result.metadata.ContainsKey("end_line") ? Convert.ToInt32(result.metadata["end_line"]) : 0,
                        code = result.document
                    });
                }
                return contexts;
            }
            
            private void ScrollToBottom()
            {
                EditorApplication.delayCall += () =>
                {
                    chatScrollView.scrollOffset = new Vector2(0, chatScrollView.contentContainer.layout.height);
                };
            }

            #endregion

            private void InitializeServiceManager()
            {
                var settings = KnowLangSettings.LoadSettings();
                var config = new ServiceConfig
                {
                    Host = settings.GetServiceHost(),
                    Port = settings.GetServicePort(),
                    AutoStart = settings.autoStartService
                };

                serviceManager = new KnowLangServerManger(config);
                serviceClient = new ServiceClient(serviceManager.ServiceUrl);

                // Subscribe to service events
                serviceManager.OnStatusChanged += OnServiceStatusChanged;
            }
            
            private async Task StartServiceAsync()
            {
                try
                {
                    bool success = await serviceManager.StartServiceAsync();
                    if (success)
                    {
                        AddSystemMessage("✅ KnowLang service started successfully!");
                    }
                    else
                    {
                        AddSystemMessage("❌ Failed to start KnowLang service. Please check the console for details.");
                    }
                }
                catch (Exception ex)
                {
                    AddSystemMessage($"❌ Service startup error: {ex.Message}");
                }
            }
            
            private void UpdateConnectionStatus(bool connected, string status)
            {
                serviceConnected = connected;
                serviceStatus = status;
                
                SetSendButtonEnabled(connected);
                // Note: Connection button is now handled by ServiceStatusIndicator
            }
            
            private void SetSendButtonEnabled(bool enabled)
            {
                if (sendButton != null)
                    sendButton.SetEnabled(enabled && serviceManager?.IsRunning == true);
            }
            
            private void AddSystemMessage(string text)
            {
                var message = new ChatMessage
                {
                    content = text,
                    isUser = false,
                    timestamp = DateTime.Now,
                    isSystem = true
                };
                AddChatMessage(message);
            }
            
            private void OnServiceStatusChanged(ServiceStatus status)
            {
                bool connected = status == ServiceStatus.Running;
                UpdateConnectionStatus(connected, status.ToString());
                
                // Add status messages to chat
                switch (status)
                {
                    case ServiceStatus.Running:
                        AddSystemMessage("🟢 Service connected and ready");
                        break;
                    case ServiceStatus.Stopped:
                        AddSystemMessage("🔴 Service disconnected");
                        break;
                    case ServiceStatus.Error:
                        AddSystemMessage("🔴 Service error - check console for details");
                        break;
                }
            }
            
            
            private void RestoreChatHistory()
            {
                foreach (var message in chatHistory)
                {
                    var messageElement = CreateMessageElement(message);
                    chatContainer.Add(messageElement);
                }
                
                // Scroll to bottom
                EditorApplication.delayCall += () =>
                {
                    chatScrollView.scrollOffset = new Vector2(0, chatScrollView.contentContainer.layout.height);
                };
            }
            
            void OnDestroy()
            {
                // Clean up when window is closed
                serviceManager?.Dispose();
            }
            
            void OnEnable()
            {
                // Restore state after assembly reload
                if (serviceManager == null)
                {
                    InitializeServiceManager();
                }
            }
        }

    [System.Serializable]
    public class ChatMessage
    {
        public string content;
        public bool isUser;
        public DateTime timestamp;
        public bool isThinking = false;
        public bool isError = false;
        public bool isSystem = false;

        public bool isProgress = false;
        public string title;
        public ChatStatus chatStatus = ChatStatus.COMPLETE;
        public List<CodeContext> codeContexts;
        public bool isCollapsible = false;
    }
}<|MERGE_RESOLUTION|>--- conflicted
+++ resolved
@@ -1,5 +1,4 @@
 using System;
-using System.IO;
 using System.Collections.Generic;
 using UnityEditor;
 using UnityEngine;
@@ -171,626 +170,607 @@
             
             parent.Add(chatScrollView);
         }
-            
-            private void CreateInputArea(VisualElement parent)
-            {
-                var inputContainer = new VisualElement();
-                inputContainer.style.flexDirection = FlexDirection.Row;
-                inputContainer.style.minHeight = 60;
-                inputContainer.style.marginTop = 10;
-                inputContainer.style.paddingLeft = 10;
-                inputContainer.style.paddingRight = 10;
-
-                // Message input field
-                messageInput = new TextField();
-                messageInput.multiline = true;
-                messageInput.style.flexGrow = 1;
-                messageInput.style.minHeight = 40;
-                messageInput.style.marginRight = 10;
-                messageInput.value = currentQuery;
-                messageInput.style.alignSelf = Align.Stretch; // Height!
-                messageInput.RegisterValueChangedCallback(evt => currentQuery = evt.newValue);
-
-                // Handle Enter key
-                messageInput.RegisterCallback<KeyDownEvent>(OnMessageInputKeyDown);
-
-                inputContainer.Add(messageInput);
-
-                // Send button
-                sendButton = new Button(SendMessage)
-                {
-                    text = "Send"
-                };
-                sendButton.style.width = 80;
-                sendButton.style.minHeight = 20;
-                sendButton.style.alignSelf = Align.Stretch; // Height!
-                sendButton.SetEnabled(serviceConnected && !string.IsNullOrWhiteSpace(currentQuery));
-
-                inputContainer.Add(sendButton);
-
-                parent.Add(inputContainer);
-            }
-            #endregion
-            
-            #region Hnadle Server Streaming Response 
-            private void OnServerMessageReceived(StreamingChatResult result)
-            {
-                // Update existing streaming message or create new one
-                if (currentStreamingMessage != null && currentStreamingElement != null)
-                {
-                    UpdateStreamingMessage(result);
-                }
-                else
-                {
-                    CreateStreamingMessage(result);
-                }
-            }
-
-            private void CreateStreamingMessage(StreamingChatResult result)
-            {
-                currentStreamingMessage = new ChatMessage
-                {
-                    content = result.progress_message,
+        
+        private void CreateInputArea(VisualElement parent)
+        {
+            var inputContainer = new VisualElement();
+            inputContainer.style.flexDirection = FlexDirection.Row;
+            inputContainer.style.minHeight = 60;
+            inputContainer.style.marginTop = 10;
+            inputContainer.style.paddingLeft = 10;
+            inputContainer.style.paddingRight = 10;
+            
+            // Message input field
+            messageInput = new TextField();
+            messageInput.multiline = true;
+            messageInput.style.flexGrow = 1;
+            messageInput.style.minHeight = 40;
+            messageInput.style.marginRight = 10;
+            messageInput.value = currentQuery;
+            messageInput.RegisterValueChangedCallback(evt => currentQuery = evt.newValue);
+            
+            // Handle Enter key
+            messageInput.RegisterCallback<KeyDownEvent>(OnMessageInputKeyDown);
+            
+            inputContainer.Add(messageInput);
+            
+            // Send button
+            sendButton = new Button(SendMessage)
+            {
+                text = "Send"
+            };
+            sendButton.style.width = 80;
+            sendButton.style.minHeight = 40;
+            sendButton.SetEnabled(serviceConnected && !string.IsNullOrWhiteSpace(currentQuery));
+            
+            inputContainer.Add(sendButton);
+            
+            parent.Add(inputContainer);
+        }
+        #endregion
+        
+        #region Hnadle Server Streaming Response 
+        private void OnServerMessageReceived(StreamingChatResult result)
+        {
+            // Update existing streaming message or create new one
+            if (currentStreamingMessage != null && currentStreamingElement != null)
+            {
+                UpdateStreamingMessage(result);
+            }
+            else
+            {
+                CreateStreamingMessage(result);
+            }
+        }
+
+        private void CreateStreamingMessage(StreamingChatResult result)
+        {
+            currentStreamingMessage = new ChatMessage
+            {
+                content = result.progress_message,
+                isUser = false,
+                timestamp = DateTime.Now,
+                chatStatus = result.status,
+                isProgress = true,
+                title = GetStatusTitle(result.status)
+            };
+            
+            currentStreamingElement = CreateMessageElement(currentStreamingMessage);
+            chatContainer.Add(currentStreamingElement);
+            
+            chatHistory.Add(currentStreamingMessage);
+            ScrollToBottom();
+        }
+        
+        // NEW: Update existing streaming message
+        private void UpdateStreamingMessage(StreamingChatResult result)
+        {
+            if (result.status == ChatStatus.COMPLETE)
+            {
+                // Replace with final message
+                chatContainer.Remove(currentStreamingElement);
+                chatHistory.Remove(currentStreamingMessage);
+
+                var finalMessage = new ChatMessage
+                {
+                    content = result.answer,
                     isUser = false,
                     timestamp = DateTime.Now,
-                    chatStatus = result.status,
-                    isProgress = true,
-                    title = GetStatusTitle(result.status)
+                    chatStatus = ChatStatus.COMPLETE,
+                    codeContexts = ExtractCodeContexts(result.retrieved_context),
+                    title = "💻 Code Analysis Result"
                 };
-                
-                currentStreamingElement = CreateMessageElement(currentStreamingMessage);
-                chatContainer.Add(currentStreamingElement);
-                
-                chatHistory.Add(currentStreamingMessage);
-                ScrollToBottom();
-            }
-            
-            // NEW: Update existing streaming message
-            private void UpdateStreamingMessage(StreamingChatResult result)
-            {
-                if (result.status == ChatStatus.COMPLETE)
-                {
-                    // Replace with final message
-                    chatContainer.Remove(currentStreamingElement);
-                    chatHistory.Remove(currentStreamingMessage);
-
-                    var finalMessage = new ChatMessage
-                    {
-                        content = result.answer,
-                        isUser = false,
-                        timestamp = DateTime.Now,
-                        chatStatus = ChatStatus.COMPLETE,
-                        codeContexts = ExtractCodeContexts(result.retrieved_context),
-                        title = "💻 Code Analysis Result"
-                    };
-
-                    AddChatMessage(finalMessage);
-
-                    currentStreamingMessage = null;
-                    currentStreamingElement = null;
-                }
-                else
-                {
-                    // Update progress message
-                    currentStreamingMessage.content = result.progress_message;
-                    currentStreamingMessage.chatStatus = result.status;
-                    currentStreamingMessage.title = GetStatusTitle(result.status);
-
-                    // Update UI element
-                    UpdateMessageElement(currentStreamingElement, currentStreamingMessage);
-                }
-            }
-
-            #endregion
-            #region UI Event Handlers
-            private void OnMessageInputKeyDown(KeyDownEvent evt)
-            {
-                // Send message on Ctrl+Enter or Cmd+Enter
-                if ((evt.ctrlKey || evt.commandKey) && evt.keyCode == KeyCode.Return)
-                {
-                    SendMessage();
-                    evt.StopPropagation();
-                }
-            }
-
-            
-            private async void SendMessage()
-            {
-                string message = messageInput.text.Trim();
-                if (string.IsNullOrEmpty(message) || !serviceManager.IsRunning)
-                    return;
-
-                // Clear input
-                currentQuery = "";
-                messageInput.value = "";
-
-                // Add user message to chat
+
+                AddChatMessage(finalMessage);
+
+                currentStreamingMessage = null;
+                currentStreamingElement = null;
+            }
+            else
+            {
+                // Update progress message
+                currentStreamingMessage.content = result.progress_message;
+                currentStreamingMessage.chatStatus = result.status;
+                currentStreamingMessage.title = GetStatusTitle(result.status);
+
+                // Update UI element
+                UpdateMessageElement(currentStreamingElement, currentStreamingMessage);
+            }
+        }
+
+        #endregion
+        #region UI Event Handlers
+        private void OnMessageInputKeyDown(KeyDownEvent evt)
+        {
+            // Send message on Ctrl+Enter or Cmd+Enter
+            if ((evt.ctrlKey || evt.commandKey) && evt.keyCode == KeyCode.Return)
+            {
+                SendMessage();
+                evt.StopPropagation();
+            }
+        }
+
+        
+        private async void SendMessage()
+        {
+            string message = messageInput.text.Trim();
+            if (string.IsNullOrEmpty(message) || !serviceManager.IsRunning)
+                return;
+
+            // Clear input
+            currentQuery = "";
+            messageInput.value = "";
+
+            // Add user message to chat
+            AddChatMessage(new ChatMessage
+            {
+                content = message,
+                isUser = true,
+                timestamp = DateTime.Now
+            });
+
+            // Disable send button during processing
+            SetSendButtonEnabled(false);
+
+            try
+            {
+                await serviceClient.StreamChatAsync(message, OnServerMessageReceived);
+            }
+            catch (Exception ex)
+            {
+                // Add error message
                 AddChatMessage(new ChatMessage
                 {
-                    content = message,
-                    isUser = true,
-                    timestamp = DateTime.Now
+                    content = $"❌ Error: {ex.Message}",
+                    isUser = false,
+                    timestamp = DateTime.Now,
+                    isError = true
                 });
 
-                // Disable send button during processing
-                SetSendButtonEnabled(false);
-
-                try
-                {
-                    await serviceClient.StreamChatAsync(message, OnServerMessageReceived);
-                }
-                catch (Exception ex)
-                {
-                    // Add error message
-                    AddChatMessage(new ChatMessage
-                    {
-                        content = $"❌ Error: {ex.Message}",
-                        isUser = false,
-                        timestamp = DateTime.Now,
-                        isError = true
-                    });
-
-                    Debug.LogError($"Chat error: {ex}");
-                }
-                finally
-                {
-                    SetSendButtonEnabled(true);
-                }
-            }
-            
-            private async void ParseProject()
-            {
-                if (!serviceManager.IsRunning)
-                {
-                    AddSystemMessage("❌ Service is not running. Please connect first.");
-                    return;
-                }
-
-                try
-                {
-                    // Get the Unity project's Assets folder path
-                    string assetsPath = Application.dataPath;
-                    
-                    AddSystemMessage($"🔄 Starting project parse for: {assetsPath}");
-                    Debug.Log($"ParseProject: Assets path = {assetsPath}");
-                    
-                    // Create the request using proper class instead of anonymous object
-                    var parseRequest = new ParseProjectRequest(assetsPath);
-                    
-                    Debug.Log($"ParseProject: Calling API with request = {Newtonsoft.Json.JsonConvert.SerializeObject(parseRequest)}");
-                    
-                    // Call the parse endpoint with correct path
-                    var result = await serviceClient.PostAsync<object>("/parse", parseRequest);
-                    
-                    AddSystemMessage("✅ Project parsing completed successfully!");
-                    Debug.Log($"ParseProject: Success - {result}");
-                }
-                catch (Exception ex)
-                {
-                    AddSystemMessage($"❌ Failed to parse project: {ex.Message}");
-                    Debug.LogError($"Parse project error: {ex}");
-                }
-            }
-            #endregion
-            
-            #region Chat Interface UI methods
-            private void AddChatMessage(ChatMessage message)
-            {
-                chatHistory.Add(message);
-                
-                var messageElement = CreateMessageElement(message);
-                chatContainer.Add(messageElement);
-                
-                ScrollToBottom();
-            }
-            
-            private VisualElement CreateMessageElement(ChatMessage message)
-            {
-                var messageContainer = new VisualElement();
-                messageContainer.style.marginBottom = 15;
-                messageContainer.style.paddingLeft = 10;
-                messageContainer.style.paddingRight = 10;
-                
-                // Message header with enhanced styling
-                CreateMessageHeader(messageContainer, message);
-                
-                // Message content with code context support
-                CreateMessageContent(messageContainer, message);
-                
-                // Add code contexts if available
-                if (message.codeContexts != null && message.codeContexts.Count > 0)
-                {
-                    CreateCodeContextSection(messageContainer, message.codeContexts);
-                }
-                
-                return messageContainer;
-            }
-            
-            // NEW: Create enhanced message header
-            private void CreateMessageHeader(VisualElement container, ChatMessage message)
-            {
-                var header = new VisualElement();
-                header.style.flexDirection = FlexDirection.Row;
-                header.style.marginBottom = 8;
-                header.style.alignItems = Align.Center;
-                
-                // Status icon and sender
-                string statusIcon = GetStatusIcon(message);
-                string senderText = message.isUser ? "You" : (message.isSystem ? "System" : "Assistant");
-                
-                var senderLabel = new Label($"{statusIcon} {senderText}");
-                senderLabel.style.fontSize = 14;
-                
-                // Color based on message type
-                if (message.isUser)
-                    senderLabel.style.color = new Color(0.2f, 0.6f, 1f);
-                else if (message.isSystem)
-                    senderLabel.style.color = new Color(0.8f, 0.8f, 0.2f);
-                else if (message.isProgress)
-                    senderLabel.style.color = new Color(1f, 0.6f, 0.2f);
-                else
-                    senderLabel.style.color = new Color(0.2f, 0.8f, 0.2f);
-                    
-                header.Add(senderLabel);
-                
-                // Title if available
-                if (!string.IsNullOrEmpty(message.title))
-                {
-                    var titleLabel = new Label($"• {message.title}");
-                    titleLabel.style.fontSize = 12;
-                    titleLabel.style.color = Color.gray;
-                    titleLabel.style.marginLeft = 10;
-                    header.Add(titleLabel);
-                }
-                
-                // Spacer
-                var spacer = new VisualElement();
-                spacer.style.flexGrow = 1;
-                header.Add(spacer);
-                
-                // Timestamp
-                var timestampLabel = new Label(message.timestamp.ToString("HH:mm:ss"));
-                timestampLabel.style.fontSize = 10;
-                timestampLabel.style.color = Color.gray;
-                header.Add(timestampLabel);
-                
-                container.Add(header);
-            }
-            
-            // NEW: Create enhanced message content
-            private void CreateMessageContent(VisualElement container, ChatMessage message)
-            {
-<<<<<<< HEAD
-                var contentContainer = new VisualElement();
-                contentContainer.style.paddingLeft = 15;
-                contentContainer.style.paddingRight = 10;
-                contentContainer.style.paddingTop = 8;
-                contentContainer.style.paddingBottom = 8;
-                
-                // Set background colors based on message type
-                if (message.isUser)
-                    contentContainer.style.backgroundColor = new Color(0.2f, 0.4f, 0.8f, 0.15f);
-                else if (message.isSystem)
-                    contentContainer.style.backgroundColor = new Color(0.8f, 0.8f, 0.2f, 0.15f);
-                else if (message.isProgress)
-                    contentContainer.style.backgroundColor = new Color(1f, 0.6f, 0.2f, 0.15f);
-                else
-                    contentContainer.style.backgroundColor = new Color(0.2f, 0.8f, 0.2f, 0.15f);
-                
-                if (message.isError)
-                {
-                    contentContainer.style.backgroundColor = new Color(1f, 0.2f, 0.2f, 0.15f);
-                    contentContainer.style.borderLeftWidth = 4;
-                    contentContainer.style.borderLeftColor = Color.red;
-                }
-                
-                // Message content
-                var contentLabel = new Label(message.content);
-                contentLabel.style.whiteSpace = WhiteSpace.Normal;
-                contentLabel.style.fontSize = 13;
-                
-                if (message.isError)
-                    contentLabel.style.color = new Color(0.8f, 0.2f, 0.2f);
-                else if (message.isProgress)
-                    contentLabel.style.color = new Color(0.6f, 0.6f, 0.6f);
-=======
+                Debug.LogError($"Chat error: {ex}");
+            }
+            finally
+            {
+                SetSendButtonEnabled(true);
+            }
+        }
+        
+        private async void ParseProject()
+        {
+            if (!serviceManager.IsRunning)
+            {
+                AddSystemMessage("❌ Service is not running. Please connect first.");
+                return;
+            }
+
+            try
+            {
                 AddSystemMessage("🔄 Starting project parsing...");
                 
                 // Send empty object instead of null to satisfy FastAPI's body requirement
                 var result = await serviceClient.PostAsync<object>("/parse", new { });
->>>>>>> 733f6e7b
                 
-                contentContainer.Add(contentLabel);
-                container.Add(contentContainer);
-            }
-
-            private VisualElement CreateCodeContextItem(CodeContext context, int index)
-            {
-                string extension = Path.GetExtension(context.filePath).ToLower();
+                AddSystemMessage("✅ Project parsing completed successfully!");
+                Debug.Log($"ParseProject: Success - {result}");
+            }
+            catch (Exception ex)
+            {
+                AddSystemMessage($"❌ Failed to parse project: {ex.Message}");
+                Debug.LogError($"Parse project error: {ex}");
+            }
+        }
+        #endregion
+        
+        #region Chat Interface UI methods
+        private void AddChatMessage(ChatMessage message)
+        {
+            chatHistory.Add(message);
+            
+            var messageElement = CreateMessageElement(message);
+            chatContainer.Add(messageElement);
+            
+            ScrollToBottom();
+        }
+        
+        private VisualElement CreateMessageElement(ChatMessage message)
+        {
+            var messageContainer = new VisualElement();
+            messageContainer.style.marginBottom = 15;
+            messageContainer.style.paddingLeft = 10;
+            messageContainer.style.paddingRight = 10;
+            
+            // Message header with enhanced styling
+            CreateMessageHeader(messageContainer, message);
+            
+            // Message content with code context support
+            CreateMessageContent(messageContainer, message);
+            
+            // Add code contexts if available
+            if (message.codeContexts != null && message.codeContexts.Count > 0)
+            {
+                CreateCodeContextSection(messageContainer, message.codeContexts);
+            }
+            
+            return messageContainer;
+        }
+        
+        // NEW: Create enhanced message header
+        private void CreateMessageHeader(VisualElement container, ChatMessage message)
+        {
+            var header = new VisualElement();
+            header.style.flexDirection = FlexDirection.Row;
+            header.style.marginBottom = 8;
+            header.style.alignItems = Align.Center;
+            
+            // Status icon and sender
+            string statusIcon = GetStatusIcon(message);
+            string senderText = message.isUser ? "You" : (message.isSystem ? "System" : "Assistant");
+            
+            var senderLabel = new Label($"{statusIcon} {senderText}");
+            senderLabel.style.fontSize = 14;
+            
+            // Color based on message type
+            if (message.isUser)
+                senderLabel.style.color = new Color(0.2f, 0.6f, 1f);
+            else if (message.isSystem)
+                senderLabel.style.color = new Color(0.8f, 0.8f, 0.2f);
+            else if (message.isProgress)
+                senderLabel.style.color = new Color(1f, 0.6f, 0.2f);
+            else
+                senderLabel.style.color = new Color(0.2f, 0.8f, 0.2f);
                 
-                if (extension == ".asset")
-                    return CreateAssetLink(context, index);
+            header.Add(senderLabel);
+            
+            // Title if available
+            if (!string.IsNullOrEmpty(message.title))
+            {
+                var titleLabel = new Label($"• {message.title}");
+                titleLabel.style.fontSize = 12;
+                titleLabel.style.color = Color.gray;
+                titleLabel.style.marginLeft = 10;
+                header.Add(titleLabel);
+            }
+            
+            // Spacer
+            var spacer = new VisualElement();
+            spacer.style.flexGrow = 1;
+            header.Add(spacer);
+            
+            // Timestamp
+            var timestampLabel = new Label(message.timestamp.ToString("HH:mm:ss"));
+            timestampLabel.style.fontSize = 10;
+            timestampLabel.style.color = Color.gray;
+            header.Add(timestampLabel);
+            
+            container.Add(header);
+        }
+        
+        // NEW: Create enhanced message content
+        private void CreateMessageContent(VisualElement container, ChatMessage message)
+        {
+            var contentContainer = new VisualElement();
+            contentContainer.style.paddingLeft = 15;
+            contentContainer.style.paddingRight = 10;
+            contentContainer.style.paddingTop = 8;
+            contentContainer.style.paddingBottom = 8;
+            
+            // Set background colors based on message type
+            if (message.isUser)
+                contentContainer.style.backgroundColor = new Color(0.2f, 0.4f, 0.8f, 0.15f);
+            else if (message.isSystem)
+                contentContainer.style.backgroundColor = new Color(0.8f, 0.8f, 0.2f, 0.15f);
+            else if (message.isProgress)
+                contentContainer.style.backgroundColor = new Color(1f, 0.6f, 0.2f, 0.15f);
+            else
+                contentContainer.style.backgroundColor = new Color(0.2f, 0.8f, 0.2f, 0.15f);
+            
+            if (message.isError)
+            {
+                contentContainer.style.backgroundColor = new Color(1f, 0.2f, 0.2f, 0.15f);
+                contentContainer.style.borderLeftWidth = 4;
+                contentContainer.style.borderLeftColor = Color.red;
+            }
+            
+            // Message content
+            var contentLabel = new Label(message.content);
+            contentLabel.style.whiteSpace = WhiteSpace.Normal;
+            contentLabel.style.fontSize = 13;
+            
+            if (message.isError)
+                contentLabel.style.color = new Color(0.8f, 0.2f, 0.2f);
+            else if (message.isProgress)
+                contentLabel.style.color = new Color(0.6f, 0.6f, 0.6f);
+            
+            contentContainer.Add(contentLabel);
+            container.Add(contentContainer);
+        }
+
+        private VisualElement CreateAssetLink(CodeContext context, int index) {
+            var container = new VisualElement();
+            container.style.marginBottom = 5;
+            container.style.marginLeft = 18;
+
+            var linkLabel = new Label($"{index}. {context.GetTitle()}");
+
+            linkLabel.RegisterCallback<ClickEvent>(evt => {
+                // Open in Unity Editor
+                var asset = AssetDatabase.LoadAssetAtPath<UnityEngine.Object>("Assets/" + context.filePath);
+                if (asset != null)
+                {
+                    AssetDatabase.OpenAsset(asset);
+                }
+            });
+
+            linkLabel.style.color = new Color(0.7f, 0.9f, 1f);
+            
+            container.Add(linkLabel);
+            return container;
+        }
+
+        private VisualElement CreateCodeContextItem(CodeContext context, int index)
+        {
+            string extension = Path.GetExtension(context.filePath).ToLower();
+            
+            if (extension == ".asset")
+                return CreateAssetLink(context, index);
+            else
+                return CreateCodeContextFoldout(context, index);
+        }
+        
+        private void CreateCodeContextSection(VisualElement container, List<CodeContext> codeContexts)
+        {
+            var codeSection = new VisualElement();
+            codeSection.style.marginTop = 10;
+            codeSection.style.paddingLeft = 15;
+            
+            // Section header
+            var sectionHeaderLabel = new Label($"📄 Code Context ({codeContexts.Count} files)");
+            sectionHeaderLabel.style.fontSize = 14;
+            sectionHeaderLabel.style.color = new Color(0.7f, 0.9f, 1f);
+            sectionHeaderLabel.style.marginBottom = 10;
+            codeSection.Add(sectionHeaderLabel);
+            
+            // Create individual foldout for each code context
+            for (int i = 0; i < codeContexts.Count; i++)
+            {
+                var context = codeContexts[i];
+                var contextFoldout = CreateCodeContextItem(context, i + 1);
+                codeSection.Add(contextFoldout);
+            }
+            
+            container.Add(codeSection);
+        }
+        
+        // NEW: Create individual foldout for each code context
+        private Foldout CreateCodeContextFoldout(CodeContext context, int index)
+        {
+            var foldout = new Foldout();
+            foldout.text = $"{index}. {context.GetTitle()}";
+            foldout.value = false; // Collapsed by default to save space
+            foldout.style.fontSize = 12;
+            foldout.style.marginBottom = 5;
+            
+            // Create the code block content
+            var codeBlock = CreateCodeBlock(context);
+            foldout.Add(codeBlock);
+            
+            return foldout;
+        }
+        
+        // NEW: Create individual code block with syntax highlighting
+        private VisualElement CreateCodeBlock(CodeContext context)
+        {
+            var blockContainer = new VisualElement();
+            blockContainer.style.marginBottom = 10;
+            blockContainer.style.marginTop = 5;
+            blockContainer.style.backgroundColor = new Color(0.1f, 0.1f, 0.1f, 0.8f);
+            blockContainer.style.paddingLeft = 10;
+            blockContainer.style.paddingRight = 10;
+            blockContainer.style.paddingTop = 8;
+            blockContainer.style.paddingBottom = 8;
+            
+            // File path info (smaller, since it's already in the foldout title)
+            var fileInfo = new Label($"Lines {context.startLine}-{context.endLine}");
+            fileInfo.style.fontSize = 10;
+            fileInfo.style.color = new Color(0.6f, 0.6f, 0.6f);
+            fileInfo.style.marginBottom = 8;
+            blockContainer.Add(fileInfo);
+            
+            // Code content
+            var codeLabel = new Label(context.code);
+            codeLabel.style.whiteSpace = WhiteSpace.Normal;
+            codeLabel.style.fontSize = 11;
+            codeLabel.style.color = new Color(0.9f, 0.9f, 0.9f);
+            blockContainer.Add(codeLabel);
+            
+            return blockContainer;
+        }
+        
+        // NEW: Update existing message element
+        private void UpdateMessageElement(VisualElement element, ChatMessage message)
+        {
+            // Find and update content label
+            var labels = element.Query<Label>().ToList();
+            if (labels.Count > 2) // Skip header labels
+            {
+                labels[2].text = message.content; // Content label is typically the 3rd label
+            }
+        }
+        
+        // NEW: Helper methods for status handling
+        private string GetStatusIcon(ChatMessage message)
+        {
+            if (message.isUser) return "👤";
+            if (message.isSystem) return "⚙️";
+            if (message.isError) return "❌";
+            
+            return message.chatStatus switch
+            {
+                ChatStatus.STARTING => "🔄",
+                ChatStatus.RETRIEVING => "🔍",
+                ChatStatus.ANSWERING => "💭",
+                ChatStatus.COMPLETE => "✅",
+                ChatStatus.ERROR => "❌",
+                _ => "🤖"
+            };
+        }
+        
+        private string GetStatusTitle(ChatStatus status)
+        {
+            return status switch
+            {
+                ChatStatus.STARTING => "Starting Analysis",
+                ChatStatus.RETRIEVING => "Searching Codebase",
+                ChatStatus.ANSWERING => "Generating Response",
+                ChatStatus.COMPLETE => "Analysis Complete",
+                ChatStatus.ERROR => "Error Occurred",
+                _ => "Processing"
+            };
+        }
+
+        private List<CodeContext> ExtractCodeContexts(List<SearchResult> searchResults)
+        {
+            if (searchResults == null) return new List<CodeContext>();
+            
+            var contexts = new List<CodeContext>();
+            foreach (var result in searchResults)
+            {
+                contexts.Add(new CodeContext
+                {
+                    filePath = result.metadata.ContainsKey("file_path") ? result.metadata["file_path"].ToString() : "Unknown",
+                    startLine = result.metadata.ContainsKey("start_line") ? Convert.ToInt32(result.metadata["start_line"]) : 0,
+                    endLine = result.metadata.ContainsKey("end_line") ? Convert.ToInt32(result.metadata["end_line"]) : 0,
+                    code = result.document
+                });
+            }
+            return contexts;
+        }
+        
+        private void ScrollToBottom()
+        {
+            EditorApplication.delayCall += () =>
+            {
+                chatScrollView.scrollOffset = new Vector2(0, chatScrollView.contentContainer.layout.height);
+            };
+        }
+
+        #endregion
+
+        private void InitializeServiceManager()
+        {
+            var settings = KnowLangSettings.LoadSettings();
+            var config = new ServiceConfig
+            {
+                Host = settings.GetServiceHost(),
+                Port = settings.GetServicePort(),
+                AutoStart = settings.autoStartService
+            };
+
+            serviceManager = new KnowLangServerManger(config);
+            serviceClient = new ServiceClient(serviceManager.ServiceUrl);
+
+            // Subscribe to service events
+            serviceManager.OnStatusChanged += OnServiceStatusChanged;
+        }
+        
+        private async Task StartServiceAsync()
+        {
+            try
+            {
+                bool success = await serviceManager.StartServiceAsync();
+                if (success)
+                {
+                    AddSystemMessage("✅ KnowLang service started successfully!");
+                }
                 else
-                    return CreateCodeContextFoldout(context, index);
-            }
-
-            private VisualElement CreateAssetLink(CodeContext context, int index)
-            {
-                var container = new VisualElement();
-                container.style.marginBottom = 5;
-                container.style.marginLeft = 18;
-
-                var linkLabel = new Label($"{index}. {context.GetTitle()}");
-
-                linkLabel.RegisterCallback<ClickEvent>(evt => {
-                    // Open in Unity Editor
-                    var asset = AssetDatabase.LoadAssetAtPath<UnityEngine.Object>("Assets/" + context.filePath);
-                    if (asset != null)
-                    {
-                        AssetDatabase.OpenAsset(asset);
-                    }
-                });
-
-                linkLabel.style.color = new Color(0.7f, 0.9f, 1f);
-                
-                container.Add(linkLabel);
-                return container;
-            }
-            
-            private void CreateCodeContextSection(VisualElement container, List<CodeContext> codeContexts)
-            {
-                var codeSection = new VisualElement();
-                codeSection.style.marginTop = 10;
-                codeSection.style.paddingLeft = 15;
-                
-                // Section header
-                var sectionHeaderLabel = new Label($"📄 Code Context ({codeContexts.Count} files)");
-                sectionHeaderLabel.style.fontSize = 14;
-                sectionHeaderLabel.style.color = new Color(0.7f, 0.9f, 1f);
-                sectionHeaderLabel.style.marginBottom = 10;
-                codeSection.Add(sectionHeaderLabel);
-                
-                // Create individual foldout for each code context
-                for (int i = 0; i < codeContexts.Count; i++)
-                {
-                    var context = codeContexts[i];
-                    var contextFoldout = CreateCodeContextItem(context, i + 1);
-                    codeSection.Add(contextFoldout);
+                {
+                    AddSystemMessage("❌ Failed to start KnowLang service. Please check the console for details.");
                 }
-                
-                container.Add(codeSection);
-            }
-            
-            // NEW: Create individual foldout for each code context
-            private Foldout CreateCodeContextFoldout(CodeContext context, int index)
-            {
-                var foldout = new Foldout();
-                foldout.text = $"{index}. {context.GetTitle()}";
-                foldout.value = false; // Collapsed by default to save space
-                foldout.style.fontSize = 12;
-                foldout.style.marginBottom = 5;
-                
-                // Create the code block content
-                var codeBlock = CreateCodeBlock(context);
-                foldout.Add(codeBlock);
-                
-                return foldout;
-            }
-            
-            // NEW: Create individual code block with syntax highlighting
-            private VisualElement CreateCodeBlock(CodeContext context)
-            {
-                var blockContainer = new VisualElement();
-                blockContainer.style.marginBottom = 10;
-                blockContainer.style.marginTop = 5;
-                blockContainer.style.backgroundColor = new Color(0.1f, 0.1f, 0.1f, 0.8f);
-                blockContainer.style.paddingLeft = 10;
-                blockContainer.style.paddingRight = 10;
-                blockContainer.style.paddingTop = 8;
-                blockContainer.style.paddingBottom = 8;
-                
-                // File path info (smaller, since it's already in the foldout title)
-                var fileInfo = new Label($"Lines {context.startLine}-{context.endLine}");
-                fileInfo.style.fontSize = 10;
-                fileInfo.style.color = new Color(0.6f, 0.6f, 0.6f);
-                fileInfo.style.marginBottom = 8;
-                blockContainer.Add(fileInfo);
-                
-                // Code content
-                var codeLabel = new Label(context.code);
-                codeLabel.style.whiteSpace = WhiteSpace.Normal;
-                codeLabel.style.fontSize = 11;
-                codeLabel.style.color = new Color(0.9f, 0.9f, 0.9f);
-                blockContainer.Add(codeLabel);
-                
-                return blockContainer;
-            }
-            
-            // NEW: Update existing message element
-            private void UpdateMessageElement(VisualElement element, ChatMessage message)
-            {
-                // Find and update content label
-                var labels = element.Query<Label>().ToList();
-                if (labels.Count > 2) // Skip header labels
-                {
-                    labels[2].text = message.content; // Content label is typically the 3rd label
-                }
-            }
-            
-            // NEW: Helper methods for status handling
-            private string GetStatusIcon(ChatMessage message)
-            {
-                if (message.isUser) return "👤";
-                if (message.isSystem) return "⚙️";
-                if (message.isError) return "❌";
-                
-                return message.chatStatus switch
-                {
-                    ChatStatus.STARTING => "🔄",
-                    ChatStatus.RETRIEVING => "🔍",
-                    ChatStatus.ANSWERING => "💭",
-                    ChatStatus.COMPLETE => "✅",
-                    ChatStatus.ERROR => "❌",
-                    _ => "🤖"
-                };
-            }
-            
-            private string GetStatusTitle(ChatStatus status)
-            {
-                return status switch
-                {
-                    ChatStatus.STARTING => "Starting Analysis",
-                    ChatStatus.RETRIEVING => "Searching Codebase",
-                    ChatStatus.ANSWERING => "Generating Response",
-                    ChatStatus.COMPLETE => "Analysis Complete",
-                    ChatStatus.ERROR => "Error Occurred",
-                    _ => "Processing"
-                };
-            }
-
-            private List<CodeContext> ExtractCodeContexts(List<SearchResult> searchResults)
-            {
-                if (searchResults == null) return new List<CodeContext>();
-                
-                var contexts = new List<CodeContext>();
-                foreach (var result in searchResults)
-                {
-                    contexts.Add(new CodeContext
-                    {
-                        filePath = result.metadata.ContainsKey("file_path") ? result.metadata["file_path"].ToString() : "Unknown",
-                        startLine = result.metadata.ContainsKey("start_line") ? Convert.ToInt32(result.metadata["start_line"]) : 0,
-                        endLine = result.metadata.ContainsKey("end_line") ? Convert.ToInt32(result.metadata["end_line"]) : 0,
-                        code = result.document
-                    });
-                }
-                return contexts;
-            }
-            
-            private void ScrollToBottom()
-            {
-                EditorApplication.delayCall += () =>
-                {
-                    chatScrollView.scrollOffset = new Vector2(0, chatScrollView.contentContainer.layout.height);
-                };
-            }
-
-            #endregion
-
-            private void InitializeServiceManager()
-            {
-                var settings = KnowLangSettings.LoadSettings();
-                var config = new ServiceConfig
-                {
-                    Host = settings.GetServiceHost(),
-                    Port = settings.GetServicePort(),
-                    AutoStart = settings.autoStartService
-                };
-
-                serviceManager = new KnowLangServerManger(config);
-                serviceClient = new ServiceClient(serviceManager.ServiceUrl);
-
-                // Subscribe to service events
-                serviceManager.OnStatusChanged += OnServiceStatusChanged;
-            }
-            
-            private async Task StartServiceAsync()
-            {
-                try
-                {
-                    bool success = await serviceManager.StartServiceAsync();
-                    if (success)
-                    {
-                        AddSystemMessage("✅ KnowLang service started successfully!");
-                    }
-                    else
-                    {
-                        AddSystemMessage("❌ Failed to start KnowLang service. Please check the console for details.");
-                    }
-                }
-                catch (Exception ex)
-                {
-                    AddSystemMessage($"❌ Service startup error: {ex.Message}");
-                }
-            }
-            
-            private void UpdateConnectionStatus(bool connected, string status)
-            {
-                serviceConnected = connected;
-                serviceStatus = status;
-                
-                SetSendButtonEnabled(connected);
-                // Note: Connection button is now handled by ServiceStatusIndicator
-            }
-            
-            private void SetSendButtonEnabled(bool enabled)
-            {
-                if (sendButton != null)
-                    sendButton.SetEnabled(enabled && serviceManager?.IsRunning == true);
-            }
-            
-            private void AddSystemMessage(string text)
-            {
-                var message = new ChatMessage
-                {
-                    content = text,
-                    isUser = false,
-                    timestamp = DateTime.Now,
-                    isSystem = true
-                };
-                AddChatMessage(message);
-            }
-            
-            private void OnServiceStatusChanged(ServiceStatus status)
-            {
-                bool connected = status == ServiceStatus.Running;
-                UpdateConnectionStatus(connected, status.ToString());
-                
-                // Add status messages to chat
-                switch (status)
-                {
-                    case ServiceStatus.Running:
-                        AddSystemMessage("🟢 Service connected and ready");
-                        break;
-                    case ServiceStatus.Stopped:
-                        AddSystemMessage("🔴 Service disconnected");
-                        break;
-                    case ServiceStatus.Error:
-                        AddSystemMessage("🔴 Service error - check console for details");
-                        break;
-                }
-            }
-            
-            
-            private void RestoreChatHistory()
-            {
-                foreach (var message in chatHistory)
-                {
-                    var messageElement = CreateMessageElement(message);
-                    chatContainer.Add(messageElement);
-                }
-                
-                // Scroll to bottom
-                EditorApplication.delayCall += () =>
-                {
-                    chatScrollView.scrollOffset = new Vector2(0, chatScrollView.contentContainer.layout.height);
-                };
-            }
-            
-            void OnDestroy()
-            {
-                // Clean up when window is closed
-                serviceManager?.Dispose();
-            }
-            
-            void OnEnable()
-            {
-                // Restore state after assembly reload
-                if (serviceManager == null)
-                {
-                    InitializeServiceManager();
-                }
-            }
-        }
+            }
+            catch (Exception ex)
+            {
+                AddSystemMessage($"❌ Service startup error: {ex.Message}");
+            }
+        }
+        
+        private void UpdateConnectionStatus(bool connected, string status)
+        {
+            serviceConnected = connected;
+            serviceStatus = status;
+            
+            SetSendButtonEnabled(connected);
+            // Note: Connection button is now handled by ServiceStatusIndicator
+        }
+        
+        private void SetSendButtonEnabled(bool enabled)
+        {
+            if (sendButton != null)
+                sendButton.SetEnabled(enabled && serviceManager?.IsRunning == true);
+        }
+        
+        private void AddSystemMessage(string text)
+        {
+            var message = new ChatMessage
+            {
+                content = text,
+                isUser = false,
+                timestamp = DateTime.Now,
+                isSystem = true
+            };
+            AddChatMessage(message);
+        }
+        
+        private void OnServiceStatusChanged(ServiceStatus status)
+        {
+            bool connected = status == ServiceStatus.Running;
+            UpdateConnectionStatus(connected, status.ToString());
+            
+            // Add status messages to chat
+            switch (status)
+            {
+                case ServiceStatus.Running:
+                    AddSystemMessage("🟢 Service connected and ready");
+                    break;
+                case ServiceStatus.Stopped:
+                    AddSystemMessage("🔴 Service disconnected");
+                    break;
+                case ServiceStatus.Error:
+                    AddSystemMessage("🔴 Service error - check console for details");
+                    break;
+            }
+        }
+        
+        
+        private void RestoreChatHistory()
+        {
+            foreach (var message in chatHistory)
+            {
+                var messageElement = CreateMessageElement(message);
+                chatContainer.Add(messageElement);
+            }
+            
+            // Scroll to bottom
+            EditorApplication.delayCall += () =>
+            {
+                chatScrollView.scrollOffset = new Vector2(0, chatScrollView.contentContainer.layout.height);
+            };
+        }
+        
+        void OnDestroy()
+        {
+            // Clean up when window is closed
+            serviceManager?.Dispose();
+        }
+        
+        void OnEnable()
+        {
+            // Restore state after assembly reload
+            if (serviceManager == null)
+            {
+                InitializeServiceManager();
+            }
+        }
+    }
 
     [System.Serializable]
     public class ChatMessage
@@ -808,4 +788,5 @@
         public List<CodeContext> codeContexts;
         public bool isCollapsible = false;
     }
+    
 }